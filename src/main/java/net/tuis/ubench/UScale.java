package net.tuis.ubench;

<<<<<<< HEAD
import net.tuis.ubench.scale.ScaleDetect;

=======
import java.io.ByteArrayOutputStream;
import java.io.IOException;
import java.io.InputStream;
import java.nio.charset.StandardCharsets;
import java.nio.file.Files;
import java.nio.file.Path;
>>>>>>> a9516071
import java.util.ArrayList;
import java.util.Comparator;
import java.util.HashMap;
import java.util.List;
import java.util.Map;
import java.util.function.Consumer;
import java.util.function.Function;
import java.util.function.IntFunction;
import java.util.regex.Matcher;
import java.util.regex.Pattern;
import java.util.stream.Collectors;
import java.util.stream.LongStream;
import java.util.stream.Stream;

/**
 * Factory class and reporting instances that allow functions to be tested for
 * scalability.
 * 
 * @author rolf
 * @author zomis
 *
 */
public class UScale {
    
    private static final long NANO_TICK = computeTick();
    private static final int SCALE_LIMIT = 12_000_000;

<<<<<<< HEAD
    public static final class ScaleResult {
        final int scale;
        final UStats stats;
        
        ScaleResult(int scale, UStats stats) {
            super();
            this.scale = scale;
            this.stats = stats;
        }
=======
    @FunctionalInterface
    private interface TaskRunnerBuilder {
        TaskRunner build(String name, int scale);
    }
>>>>>>> a9516071

    private final List<UStats> stats;

    private UScale(List<UStats> stats) {
        this.stats = stats;
    }
    
    private static final long singleTick() {
        
        final long start = System.nanoTime();
        long end = start;
        while (end == start) {
            end = System.nanoTime();
        }
//        System.out.printf("Nano Resolution %d\n", end - start);
        return end - start;
        
    }

    private static long computeTick() {
        return LongStream.range(0, 1000).map(i -> singleTick()).min().getAsLong();
    }

    /**
     * Generate and print (System.out) the scalability report.
     */
    public void report() {
        stats.stream()
<<<<<<< HEAD
            .sorted(Comparator.comparingInt(ScaleResult::getScale))
            .map(sr -> String.format("Scale %4d -> %8d (count %d)\n", sr.getScale(), sr.getStats().getAverageRawNanos(), sr.getStats().getCount()))
            .forEach(System.out::println);
        ScaleDetect.detect(this);
=======
                .sorted(Comparator.comparingInt(UStats::getIndex))
                .map(sr -> String.format(
                        "Scale %4d -> %8d (count %d, threshold %d)", 
                        sr.getIndex(), sr.getAverageRawNanos(), sr.getCount(), NANO_TICK))
                .forEach(System.out::println);
>>>>>>> a9516071
    }

    /**
     * Get the data as JSON data in an array format (<code>[ [scale,nanos], ...]</code>
     * @param title The name to apply to this data.
     * @return a JSON formatted string containing the raw data.
     */
    public String toJSONString(String title) {
        
        String rawdata = stats.stream().sorted(Comparator.comparingInt(UStats::getIndex))
                .map(sr -> sr.toJSONString())
                .collect(Collectors.joining(",\n    ", "[\n    ", "\n]"));
        
        String fields = Stream.of(UStats.getJSONFields()).collect(Collectors.joining("\", \"", "[\"", "\"]"));
        
        return String.format("{ title: \"%s\",\n  nano_tick: %d,\n  fields: %s,\n  data: %s\n}",
                title, NANO_TICK, fields, rawdata
                );
    }
    
    private static String readResource(String path) {
        try (InputStream is = ExampleScales.class.getClassLoader().getResourceAsStream(path);) {
            int len = 0;
            byte[] buffer = new byte[2048];
            ByteArrayOutputStream baos = new ByteArrayOutputStream();
            while ((len = is.read(buffer)) >= 0) {
                baos.write(buffer, 0, len);
            }
            return new String(baos.toByteArray(), StandardCharsets.UTF_8);
        } catch (IOException e) {
            throw new IllegalStateException("Unable to read class loaded stream " + path, e);
        }
    }
    
    /**
     * Create an HTML document (with data and chart) plotting the performance.
     * @param title The Title for the target page.
     * @param target the destination to store the HTML document at.
     * @throws IOException if there is a problem writing to the target path
     */
    public void reportHTML(String title, Path target) throws IOException {
        
        Files.createDirectories(target.toAbsolutePath().getParent());
        
        String html = readResource("net/tuis/ubench/scale/UScale.html");
        Map<String, String> subs = new HashMap<>();
        subs.put("DATA", toJSONString(title));
        subs.put("TITLE", title);
        for (Map.Entry<String, String> me : subs.entrySet()) {
            html = html.replaceAll(Pattern.quote("${" + me.getKey() + "}"), Matcher.quoteReplacement(me.getValue()));
        }
        Files.write(target, html.getBytes(StandardCharsets.UTF_8));
    }

    /**
     * Test the scalability of a consumer that requires T input data.
     * <p>
     * This method calls <code>scale(Consumer, IntFunction, boolean)</code> with
     * the reusedata parameter set to true:
     * 
     * <pre>
     * return scale(function, scaler, true);
     * </pre>
     * 
     * This means that the data will be generated once for each scale factor,
     * and reused.
     * 
     * @param <T>
     *            the type of the input data needed by the Function
     * @param function
     *            the Function that computes the T data
     * @param scaler
     *            a supplier that can supply T data of different sizes
     * @return A UScale instance containing the results of the testing
     */
    public static <T> UScale function(Function<T, ?> function, IntFunction<T> scaler) {
        return function(function, scaler, true);
    }

    /**
     * Test the scalability of a consumer that requires T input data.
     * 
     * @param <T>
     *            the type of the input data needed by the Function
     * @param function
     *            the computer that processes the T data
     * @param scaler
     *            a supplier that can supply T data of different sizes
     * @param reusedata
     *            if true, data of each size will be created just once, and
     *            reused often.
     * @return A UScale instance containing the results of the testing
     */
    public static <T> UScale function(Function<T, ?> function, IntFunction<T> scaler, final boolean reusedata) {
        return consumer(function::apply, scaler, reusedata);
    }

    /**
     * Test the scalability of a consumer that requires T input data.
     * <p>
     * This method calls <code>scale(Consumer, IntFunction, boolean)</code> with
     * the reusedata parameter set to true:
     * 
     * <pre>
     * return scale(function, scaler, true);
     * </pre>
     * 
     * This means that the data will be generated once for each scale factor,
     * and reused.
     * 
     * @param <T>
     *            the type of the input data needed by the Consumer
     * @param consumer
     *            the Consumer that processes the T data
     * @param scaler
     *            a supplier that can supply T data of different sizes
     * @return A UScale instance containing the results of the testing
     */
    public static <T> UScale consumer(Consumer<T> consumer, IntFunction<T> scaler) {
        return consumer(consumer, scaler, true);
    }

    /**
     * Test the scalability of a consumer that requires T input data.
     * 
     * @param <T>
     *            the type of the input data needed by the Consumer
     * @param consumer
     *            the Consumer that processes the T data
     * @param scaler
     *            a supplier that can supply T data of different sizes
     * @param reusedata
     *            if true, data of each size will be created just once, and
     *            reused often.
     * @return A UScale instance containing the results of the testing
     */
<<<<<<< HEAD
    public static void main(String[] args) {
        scale(div -> div / 3, scale -> scale).report();
        scale(Arrays::sort, scale -> randomData(scale), false).report();
        scale(e -> sum(e), scale -> randomData(scale), true).report();
=======
    public static <T> UScale consumer(Consumer<T> consumer, IntFunction<T> scaler, final boolean reusedata) {

        final ScaleControl<T> scontrol = new ScaleControl<>(consumer, scaler, reusedata);

        final TaskRunnerBuilder builder = (name, scale) -> scontrol.buildTask(name, scale);

        return scaleMapper(builder);
    }

    private static final UScale scaleMapper(final TaskRunnerBuilder scaleBuilder) {
        UMode.PARALLEL.getModel().executeTasks("Warmup", scaleBuilder.build("warmup", 2));

        final List<UStats> results = new ArrayList<>(20);
        
        for (int i = 1; i <= SCALE_LIMIT; i *= 2) {

            results.add(runStats(i, scaleBuilder));
            if (results.get(results.size() -1).getCount() <= 3) {
                break;
            }
        }
        if (results.size() > 4) {
            final int last = results.get(results.size() - 1).getIndex();
            int step = last >> 3;
            for (int j = last - step; j > step; j -= step) {
                if (j == last >> 1 || j == last >> 2) {
                    continue;
                }
                results.add(runStats(j, scaleBuilder));
            }
        }

        return new UScale(results);
    }

    private static UStats runStats(int i, TaskRunnerBuilder scaleBuilder) {
        final String runName = "Scale " + i;

        final TaskRunner runner = scaleBuilder.build(runName, i);

        return UMode.SEQUENTIAL.getModel().executeTasks(runName, runner)[0];
>>>>>>> a9516071
    }

    private static int sum(int[] i) {
        int sum = 0;
        for (int a : i) {
            sum += a;
        }
        return sum;
    }

    public List<ScaleResult> getStats() {
        return stats;
    }
}<|MERGE_RESOLUTION|>--- conflicted
+++ resolved
@@ -1,16 +1,11 @@
 package net.tuis.ubench;
 
-<<<<<<< HEAD
-import net.tuis.ubench.scale.ScaleDetect;
-
-=======
 import java.io.ByteArrayOutputStream;
 import java.io.IOException;
 import java.io.InputStream;
 import java.nio.charset.StandardCharsets;
 import java.nio.file.Files;
 import java.nio.file.Path;
->>>>>>> a9516071
 import java.util.ArrayList;
 import java.util.Comparator;
 import java.util.HashMap;
@@ -38,22 +33,10 @@
     private static final long NANO_TICK = computeTick();
     private static final int SCALE_LIMIT = 12_000_000;
 
-<<<<<<< HEAD
-    public static final class ScaleResult {
-        final int scale;
-        final UStats stats;
-        
-        ScaleResult(int scale, UStats stats) {
-            super();
-            this.scale = scale;
-            this.stats = stats;
-        }
-=======
     @FunctionalInterface
     private interface TaskRunnerBuilder {
         TaskRunner build(String name, int scale);
     }
->>>>>>> a9516071
 
     private final List<UStats> stats;
 
@@ -82,18 +65,12 @@
      */
     public void report() {
         stats.stream()
-<<<<<<< HEAD
-            .sorted(Comparator.comparingInt(ScaleResult::getScale))
-            .map(sr -> String.format("Scale %4d -> %8d (count %d)\n", sr.getScale(), sr.getStats().getAverageRawNanos(), sr.getStats().getCount()))
-            .forEach(System.out::println);
-        ScaleDetect.detect(this);
-=======
                 .sorted(Comparator.comparingInt(UStats::getIndex))
                 .map(sr -> String.format(
                         "Scale %4d -> %8d (count %d, threshold %d)", 
                         sr.getIndex(), sr.getAverageRawNanos(), sr.getCount(), NANO_TICK))
                 .forEach(System.out::println);
->>>>>>> a9516071
+        ScaleDetect.detect(this);
     }
 
     /**
@@ -115,7 +92,7 @@
     }
     
     private static String readResource(String path) {
-        try (InputStream is = ExampleScales.class.getClassLoader().getResourceAsStream(path);) {
+        try (InputStream is = UScale.class.getClassLoader().getResourceAsStream(path);) {
             int len = 0;
             byte[] buffer = new byte[2048];
             ByteArrayOutputStream baos = new ByteArrayOutputStream();
@@ -230,12 +207,6 @@
      *            reused often.
      * @return A UScale instance containing the results of the testing
      */
-<<<<<<< HEAD
-    public static void main(String[] args) {
-        scale(div -> div / 3, scale -> scale).report();
-        scale(Arrays::sort, scale -> randomData(scale), false).report();
-        scale(e -> sum(e), scale -> randomData(scale), true).report();
-=======
     public static <T> UScale consumer(Consumer<T> consumer, IntFunction<T> scaler, final boolean reusedata) {
 
         final ScaleControl<T> scontrol = new ScaleControl<>(consumer, scaler, reusedata);
@@ -277,18 +248,9 @@
         final TaskRunner runner = scaleBuilder.build(runName, i);
 
         return UMode.SEQUENTIAL.getModel().executeTasks(runName, runner)[0];
->>>>>>> a9516071
-    }
-
-    private static int sum(int[] i) {
-        int sum = 0;
-        for (int a : i) {
-            sum += a;
-        }
-        return sum;
-    }
-
-    public List<ScaleResult> getStats() {
+    }
+
+    public List<UStats> getStats() {
         return stats;
     }
 }